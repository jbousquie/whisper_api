// Authentication middleware for Whisper API
//
// This module provides authentication middleware for the Whisper API.
// It verifies that incoming requests have a valid Authorization header when enabled.

use actix_web::{
    dev::{forward_ready, Service, ServiceRequest, ServiceResponse, Transform},
    error::ErrorUnauthorized,
    http::header,
    Error,
};
use futures::future::{ok, LocalBoxFuture, Ready};
use log::{debug, info, warn};
use std::env;

/// Default setting for authorization requirement
const DEFAULT_ENABLE_AUTHORIZATION: bool = true;

/// Helper function to check if authorization is enabled
fn is_authorization_enabled() -> bool {
    env::var("ENABLE_AUTHORIZATION")
        .ok()
        .and_then(|val| val.parse::<bool>().ok())
        .unwrap_or(DEFAULT_ENABLE_AUTHORIZATION)
}

/// Middleware factory for authentication
pub struct Authentication;

impl<S, B> Transform<S, ServiceRequest> for Authentication
where
    S: Service<ServiceRequest, Response = ServiceResponse<B>, Error = Error>,
    S::Future: 'static,
    B: 'static,
{
    type Response = ServiceResponse<B>;
    type Error = Error;
    type InitError = ();
    type Transform = AuthenticationMiddleware<S>;
    type Future = Ready<Result<Self::Transform, Self::InitError>>;

    fn new_transform(&self, service: S) -> Self::Future {
        // Log authentication status at startup
        let auth_enabled = is_authorization_enabled();
        if !auth_enabled {
            info!("Authentication requirement is disabled via configuration");
        }

        ok(AuthenticationMiddleware { service })
    }
}

/// Authentication middleware implementation
pub struct AuthenticationMiddleware<S> {
    service: S,
}

impl<S, B> Service<ServiceRequest> for AuthenticationMiddleware<S>
where
    S: Service<ServiceRequest, Response = ServiceResponse<B>, Error = Error>,
    S::Future: 'static,
    B: 'static,
{
    type Response = ServiceResponse<B>;
    type Error = Error;
    type Future = LocalBoxFuture<'static, Result<Self::Response, Self::Error>>;

    forward_ready!(service);
    fn call(&self, req: ServiceRequest) -> Self::Future {
        let authenticate_result = authenticate(&req);

        // Record authentication attempts - we'll use app_data to get metrics if available
        if let Some(metrics) =
            req.app_data::<actix_web::web::Data<crate::metrics::metrics::Metrics>>()
        {
            let metrics = metrics.clone();

            if authenticate_result.is_err() {
                // Record failed authentication
                let metrics_clone = metrics.clone();
                tokio::spawn(async move {
                    metrics_clone.record_auth_attempt("failed").await;
                });
                let error = authenticate_result.err().unwrap();
                return Box::pin(async move { Err(error) });
            } else {
                // Record successful authentication
                let metrics_clone = metrics.clone();
                tokio::spawn(async move {
                    metrics_clone.record_auth_attempt("success").await;
                });
            }
        } else if authenticate_result.is_err() {
            let error = authenticate_result.err().unwrap();
            return Box::pin(async move { Err(error) });
        }

        let fut = self.service.call(req);
        Box::pin(async move {
            let res = fut.await?;
            Ok(res)
        })
    }
}

/// Authenticate a request by checking the Authorization header
fn authenticate(req: &ServiceRequest) -> Result<(), Error> {
    // Check if authorization is enabled via configuration
    if !is_authorization_enabled() {
        debug!("Authorization is disabled, allowing request without authentication");
        return Ok(());
    }

    // Check if Authorization header exists
    if let Some(auth_header) = req.headers().get(header::AUTHORIZATION) {
        // Check if header can be converted to string
        if let Ok(auth_str) = auth_header.to_str() {
            // Check if it's a Bearer token
            if auth_str.starts_with("Bearer ") {
                let token = &auth_str[7..]; // Skip "Bearer " prefix
                debug!("Request received with token: {}", token);

<<<<<<< HEAD
                // For now, accept any token (dummy verification)
                // In a real implementation, this would validate the token
                return Ok(());
=======
                // Validate the token
                return validate_token(token);
>>>>>>> e77e8aae
            } else {
                warn!("Invalid Authorization header format, missing 'Bearer' prefix");
                return Err(ErrorUnauthorized(
                    "Invalid Authorization header format. Must be 'Bearer <token>'",
                ));
            }
        } else {
            warn!("Authorization header contains invalid characters");
            return Err(ErrorUnauthorized("Invalid Authorization header"));
        }
    } else {
        warn!("Missing Authorization header");
        return Err(ErrorUnauthorized("Authorization header is required"));
    }
}

/// Validates a token for authentication
///
/// Currently just returns Ok for any token, but can be extended
/// to implement real token validation in the future.
fn validate_token(_token: &str) -> Result<(), Error> {
    // TODO: Implement proper token validation
    Ok(())
}<|MERGE_RESOLUTION|>--- conflicted
+++ resolved
@@ -120,14 +120,14 @@
                 let token = &auth_str[7..]; // Skip "Bearer " prefix
                 debug!("Request received with token: {}", token);
 
-<<<<<<< HEAD
+
                 // For now, accept any token (dummy verification)
                 // In a real implementation, this would validate the token
                 return Ok(());
-=======
+
                 // Validate the token
                 return validate_token(token);
->>>>>>> e77e8aae
+
             } else {
                 warn!("Invalid Authorization header format, missing 'Bearer' prefix");
                 return Err(ErrorUnauthorized(
@@ -151,4 +151,4 @@
 fn validate_token(_token: &str) -> Result<(), Error> {
     // TODO: Implement proper token validation
     Ok(())
-}+}
