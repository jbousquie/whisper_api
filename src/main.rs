<<<<<<< HEAD
use actix_web::{middleware::Logger, web, App, HttpResponse, HttpServer};
=======
use actix_web::{middleware::Logger, web, App, HttpServer};
>>>>>>> a7b94920
use env_logger::Env;
use log::{info, warn};

// Import our modules
mod config;
mod config_loader;
mod error;
mod file_utils;
mod handlers;
mod metrics;
mod models;
mod queue_manager;

use crate::metrics::metrics::{create_metrics_exporter, Metrics};
use config::{HandlerConfig, MetricsConfig};

// Import the types we need
<<<<<<< HEAD
=======
use config::HandlerConfig;
>>>>>>> a7b94920
use handlers::{
    cancel_transcription, transcribe, transcription_result, transcription_status, Authentication,
};
use queue_manager::{QueueManager, WhisperConfig};

const DEFAULT_WHISPER_API_HOST: &str = "127.0.0.1";
const DEFAULT_WHISPER_API_PORT: &str = "8181";
const DEFAULT_WHISPER_API_TIMEOUT_SECONDS: u64 = 480; // 8 minutes
const DEFAULT_WHISPER_API_KEEPALIVE_SECONDS: u64 = 480; // 8 minutes

/// Metrics endpoint handler
async fn metrics_handler(metrics: web::Data<Metrics>) -> Result<HttpResponse, actix_web::Error> {
    match metrics.export().await {
        Ok(data) => Ok(HttpResponse::Ok()
            .content_type("text/plain; version=0.0.4; charset=utf-8")
            .body(data)),
        Err(e) => Ok(
            HttpResponse::InternalServerError().json(format!("Failed to export metrics: {}", e))
        ),
    }
}

#[actix_web::main]
async fn main() -> std::io::Result<()> {
    // Initialize logger
    env_logger::Builder::from_env(Env::default().default_filter_or("info")).init();

    // Load configuration from file and environment variables
    if config_loader::load_config() {
        info!("Configuration loaded from file");
    } else {
        info!("Using environment variables and defaults (no config file loaded)");
    }

    // Load configurations
    let handler_config = HandlerConfig::default();
    let whisper_config = WhisperConfig::default();    // Create metrics config with custom default
    let metrics_config = MetricsConfig::default();

    // Initialize metrics
    let metrics_exporter = create_metrics_exporter(
        &metrics_config.exporter_type,
        metrics_config.endpoint.as_deref(),
        metrics_config.prefix.as_deref(),
        metrics_config.sample_rate,
    ).map_err(|e| std::io::Error::new(std::io::ErrorKind::Other, e))?;
    let metrics = Metrics::new(metrics_exporter);

    // Create tmp directory if it doesn't exist
    let tmp_dir = &handler_config.temp_dir;
    if let Err(e) = std::fs::create_dir_all(tmp_dir) {
        warn!("Failed to create temp directory {}: {}", tmp_dir, e);
    }

    // Initialize the queue manager
    let command_path = &whisper_config.command_path.clone();
    let models_dir = whisper_config.models_dir.clone();
    let queue_manager = QueueManager::new(whisper_config, metrics.clone());

    // Server settings
    let host =
        std::env::var("WHISPER_API_HOST").unwrap_or_else(|_| DEFAULT_WHISPER_API_HOST.to_string());
    let port =
        std::env::var("WHISPER_API_PORT").unwrap_or_else(|_| DEFAULT_WHISPER_API_PORT.to_string());

    let timeout = std::time::Duration::from_secs(
        std::env::var("WHISPER_API_TIMEOUT")
            .ok()
            .and_then(|s| s.parse().ok())
            .unwrap_or(DEFAULT_WHISPER_API_TIMEOUT_SECONDS),
    );
    let keep_alive = std::time::Duration::from_secs(
        std::env::var("WHISPER_API_KEEPALIVE")
            .ok()
            .and_then(|s| s.parse().ok())
            .unwrap_or(DEFAULT_WHISPER_API_KEEPALIVE_SECONDS),
    );

    info!("Starting Whisper API server on http://{}:{}", host, port);
    info!("Using temp directory: {}", tmp_dir);
    info!("WhisperX command: {}", command_path);
    info!("WhisperX models directory: {}", models_dir);
    info!("Metrics exporter: {}", metrics_config.exporter_type);

    HttpServer::new(move || {
        App::new()
            .wrap(Logger::default())
            .wrap(Authentication)
            .app_data(web::Data::new(queue_manager.clone()))
            .app_data(web::Data::new(handler_config.clone()))
            .app_data(web::Data::new(metrics.clone()))
            .service(web::resource("/metrics").route(web::get().to(metrics_handler)))
            .service(transcribe)
            .service(transcription_status)
            .service(transcription_result)
            .service(cancel_transcription)
    })
    .bind(format!("{}:{}", host, port))?
    .client_disconnect_timeout(timeout)
    .keep_alive(keep_alive)
    .run()
    .await
}<|MERGE_RESOLUTION|>--- conflicted
+++ resolved
@@ -1,8 +1,4 @@
-<<<<<<< HEAD
-use actix_web::{middleware::Logger, web, App, HttpResponse, HttpServer};
-=======
 use actix_web::{middleware::Logger, web, App, HttpServer};
->>>>>>> a7b94920
 use env_logger::Env;
 use log::{info, warn};
 
@@ -20,10 +16,8 @@
 use config::{HandlerConfig, MetricsConfig};
 
 // Import the types we need
-<<<<<<< HEAD
-=======
 use config::HandlerConfig;
->>>>>>> a7b94920
+
 use handlers::{
     cancel_transcription, transcribe, transcription_result, transcription_status, Authentication,
 };
